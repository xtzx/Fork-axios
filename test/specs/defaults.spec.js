--- conflicted
+++ resolved
@@ -32,8 +32,6 @@
     expect(defaults.transformRequest[0](false, headers)).toEqual('false');
     expect(defaults.transformRequest[0](null, headers)).toEqual('null');
   });
-<<<<<<< HEAD
-=======
 
   it("should transform the plain data object to a FormData instance 'Content-Type' if header is 'multipart/form-data'", function() {
     var headers = {
@@ -46,7 +44,6 @@
 
     expect(transformed).toEqual(jasmine.any(FormData));
   });
->>>>>>> 6b9b05b9
 
   it('should do nothing to request string', function () {
     expect(defaults.transformRequest[0]('foo=bar')).toEqual('foo=bar');
