--- conflicted
+++ resolved
@@ -2,8 +2,8 @@
 
 var utils = require('./../utils');
 var transformData = require('./transformData');
-<<<<<<< HEAD
 var Cancel = require('../cancel/Cancel');
+var defaults = require('../defaults');
 
 /**
  * Throws a `Cancel` if cancellation has been requested.
@@ -13,9 +13,6 @@
     config.cancelToken.throwIfRequested();
   }
 }
-=======
-var defaults = require('../defaults');
->>>>>>> b718ebfb
 
 /**
  * Dispatch a request to the server using the configured adapter.
@@ -50,34 +47,11 @@
     }
   );
 
-<<<<<<< HEAD
-  var adapter;
-
-  if (typeof config.adapter === 'function') {
-    // For custom adapter support
-    adapter = config.adapter;
-  } else if (typeof XMLHttpRequest !== 'undefined') {
-    // For browsers use XHR adapter
-    adapter = require('../adapters/xhr');
-  } else if (typeof process !== 'undefined') {
-    // For node use HTTP adapter
-    adapter = require('../adapters/http');
-  }
-
-  return Promise.resolve(config)
-    // Wrap synchronous adapter errors and pass configuration
-    .then(adapter)
-    .then(function onFulfilled(response) {
-      throwIfCancellationRequested(config);
-
-      // Transform response data
-      response.data = transformData(
-        response.data,
-        response.headers,
-=======
   var adapter = config.adapter || defaults.adapter;
 
   return adapter(config).then(function onAdapterResolution(response) {
+    throwIfCancellationRequested(config);
+
     // Transform response data
     response.data = transformData(
       response.data,
@@ -86,37 +60,20 @@
     );
 
     return response;
-  }, function onAdapterRejection(error) {
-    // Transform response data
-    if (error && error.response) {
-      error.response.data = transformData(
-        error.response.data,
-        error.response.headers,
->>>>>>> b718ebfb
-        config.transformResponse
-      );
+  }, function onAdapterRejection(reason) {
+    if (!(reason instanceof Cancel)) {
+      throwIfCancellationRequested(config);
+
+      // Transform response data
+      if (reason && reason.response) {
+        reason.response.data = transformData(
+          reason.response.data,
+          reason.response.headers,
+          config.transformResponse
+        );
+      }
     }
 
-<<<<<<< HEAD
-      return response;
-    }, function onRejected(reason) {
-      if (!(reason instanceof Cancel)) {
-        throwIfCancellationRequested(config);
-
-        // Transform response data
-        if (reason && reason.response) {
-          reason.response.data = transformData(
-            reason.response.data,
-            reason.response.headers,
-            config.transformResponse
-          );
-        }
-      }
-
-      return Promise.reject(reason);
-    });
-=======
-    return Promise.reject(error);
+    return Promise.reject(reason);
   });
->>>>>>> b718ebfb
 };