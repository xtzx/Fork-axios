--- conflicted
+++ resolved
@@ -8,32 +8,10 @@
 var btoa = window.btoa || require('./../helpers/btoa');
 
 module.exports = function xhrAdapter(resolve, reject, config) {
-<<<<<<< HEAD
   var requestData = config.data;
   var requestHeaders = config.headers;
 
   if (utils.isFormData(requestData)) {
-=======
-
-  // Transform request data
-  var data = transformData(
-    config.data,
-    config.headers,
-    config.transformRequest
-  );
-
-  // Merge headers
-  var requestHeaders = utils.merge(
-    defaults.headers.common,
-    defaults.headers[config.method] || {},
-    config.headers || {}
-  );
-
-  // Indicate that request is being made with XHR
-  requestHeaders['X-Requested-With'] = 'XMLHttpRequest';
-
-  if (utils.isFormData(data)) {
->>>>>>> 261e4164
     delete requestHeaders['Content-Type']; // Let the browser set it
   }
 
@@ -169,10 +147,10 @@
     }
   }
 
-<<<<<<< HEAD
   if (utils.isArrayBuffer(requestData)) {
     requestData = new DataView(requestData);
-=======
+  }
+
   // Handle progress if needed
   if (config.progress) {
     if (config.method === 'post' || config.method === 'put') {
@@ -180,11 +158,6 @@
     } else if (config.method === 'get') {
       request.addEventListener('progress', config.progress);
     }
-  }
-
-  if (utils.isArrayBuffer(data)) {
-    data = new DataView(data);
->>>>>>> 261e4164
   }
 
   // Clean up request
